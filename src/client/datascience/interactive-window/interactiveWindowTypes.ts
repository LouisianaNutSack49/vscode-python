--- conflicted
+++ resolved
@@ -1,243 +1,237 @@
-// Copyright (c) Microsoft Corporation. All rights reserved.
-// Licensed under the MIT License.
-'use strict';
-import * as monacoEditor from 'monaco-editor/esm/vs/editor/editor.api';
-
-import { CssMessages, IGetCssRequest, IGetCssResponse, SharedMessages } from '../messages';
-import { ICell, IInteractiveWindowInfo, IJupyterVariable, IJupyterVariablesResponse } from '../types';
-
-export namespace InteractiveWindowMessages {
-    export const StartCell = 'start_cell';
-    export const FinishCell = 'finish_cell';
-    export const UpdateCell = 'update_cell';
-    export const GotoCodeCell = 'gotocell_code';
-    export const CopyCodeCell = 'copycell_code';
-    export const RestartKernel = 'restart_kernel';
-    export const Export = 'export_to_ipynb';
-    export const GetAllCells = 'get_all_cells';
-    export const ReturnAllCells = 'return_all_cells';
-    export const DeleteCell = 'delete_cell';
-    export const DeleteAllCells = 'delete_all_cells';
-    export const Undo = 'undo';
-    export const Redo = 'redo';
-    export const ExpandAll = 'expand_all';
-    export const CollapseAll = 'collapse_all';
-    export const StartProgress = 'start_progress';
-    export const StopProgress = 'stop_progress';
-    export const Interrupt = 'interrupt';
-    export const SubmitNewCell = 'submit_new_cell';
-    export const UpdateSettings = SharedMessages.UpdateSettings;
-    export const SendInfo = 'send_info';
-    export const Started = SharedMessages.Started;
-    export const AddedSysInfo = 'added_sys_info';
-    export const RemoteAddCode = 'remote_add_code';
-    export const Activate = 'activate';
-    export const ShowDataViewer = 'show_data_explorer';
-    export const GetVariablesRequest = 'get_variables_request';
-    export const GetVariablesResponse = 'get_variables_response';
-    export const GetVariableValueRequest = 'get_variable_value_request';
-    export const GetVariableValueResponse = 'get_variable_value_response';
-    export const VariableExplorerToggle = 'variable_explorer_toggle';
-    export const ProvideCompletionItemsRequest = 'provide_completion_items_request';
-    export const CancelCompletionItemsRequest = 'cancel_completion_items_request';
-    export const ProvideCompletionItemsResponse = 'provide_completion_items_response';
-    export const ProvideHoverRequest = 'provide_hover_request';
-    export const CancelHoverRequest = 'cancel_hover_request';
-    export const ProvideHoverResponse = 'provide_hover_response';
-    export const ProvideSignatureHelpRequest = 'provide_signature_help_request';
-    export const CancelSignatureHelpRequest = 'cancel_signature_help_request';
-    export const ProvideSignatureHelpResponse = 'provide_signature_help_response';
-    export const AddCell = 'add_cell';
-    export const EditCell = 'edit_cell';
-    export const RemoveCell = 'remove_cell';
-    export const LoadOnigasmAssemblyRequest = 'load_onigasm_assembly_request';
-    export const LoadOnigasmAssemblyResponse = 'load_onigasm_assembly_response';
-    export const LoadTmLanguageRequest = 'load_tmlanguage_request';
-    export const LoadTmLanguageResponse = 'load_tmlanguage_response';
-    export const OpenLink = 'open_link';
-    export const ShowPlot = 'show_plot';
-    export const StartDebugging = 'start_debugging';
-    export const StopDebugging = 'stop_debugging';
-<<<<<<< HEAD
-    export const GatherCode = 'gather_code';
-=======
-    export const ScrollToCell = 'scroll_to_cell';
->>>>>>> a6815ab5
-}
-
-// These are the messages that will mirror'd to guest/hosts in
-// a live share session
-export const InteractiveWindowRemoteMessages: string[] = [
-    InteractiveWindowMessages.AddedSysInfo,
-    InteractiveWindowMessages.RemoteAddCode
-];
-
-export interface IGotoCode {
-    file: string;
-    line: number;
-}
-
-export interface ICopyCode {
-    source: string;
-}
-
-export enum SysInfoReason {
-    Start,
-    Restart,
-    Interrupt,
-    New
-}
-
-export interface IAddedSysInfo {
-    type: SysInfoReason;
-    id: string;
-    sysInfoCell: ICell;
-}
-
-export interface IExecuteInfo {
-    code: string;
-    id: string;
-    file: string;
-    line: number;
-    debug: boolean;
-}
-
-export interface IRemoteAddCode extends IExecuteInfo {
-    originator: string;
-}
-
-export interface ISubmitNewCell {
-    code: string;
-    id: string;
-}
-
-export interface IProvideCompletionItemsRequest {
-    position: monacoEditor.Position;
-    context: monacoEditor.languages.CompletionContext;
-    requestId: string;
-    cellId: string;
-}
-
-export interface IProvideHoverRequest {
-    position: monacoEditor.Position;
-    requestId: string;
-    cellId: string;
-}
-
-export interface IProvideSignatureHelpRequest {
-    position: monacoEditor.Position;
-    context: monacoEditor.languages.SignatureHelpContext;
-    requestId: string;
-    cellId: string;
-}
-
-export interface ICancelIntellisenseRequest {
-    requestId: string;
-}
-
-export interface IProvideCompletionItemsResponse {
-    list: monacoEditor.languages.CompletionList;
-    requestId: string;
-}
-
-export interface IProvideHoverResponse {
-    hover: monacoEditor.languages.Hover;
-    requestId: string;
-}
-
-export interface IProvideSignatureHelpResponse {
-    signatureHelp: monacoEditor.languages.SignatureHelp;
-    requestId: string;
-}
-
-export interface IPosition {
-    line: number;
-    ch: number;
-}
-
-export interface IEditCell {
-    changes: monacoEditor.editor.IModelContentChange[];
-    id: string;
-}
-
-export interface IAddCell {
-    fullText: string;
-    currentText: string;
-    file: string;
-    id: string;
-}
-
-export interface IRemoveCell {
-    id: string;
-}
-
-export interface IShowDataViewer {
-    variableName: string;
-    columnSize: number;
-}
-
-export interface IScrollToCell {
-    id: string;
-}
-
-// Map all messages to specific payloads
-export class IInteractiveWindowMapping {
-    public [InteractiveWindowMessages.StartCell]: ICell;
-    public [InteractiveWindowMessages.FinishCell]: ICell;
-    public [InteractiveWindowMessages.UpdateCell]: ICell;
-    public [InteractiveWindowMessages.GotoCodeCell]: IGotoCode;
-    public [InteractiveWindowMessages.CopyCodeCell]: ICopyCode;
-    public [InteractiveWindowMessages.RestartKernel]: never | undefined;
-    public [InteractiveWindowMessages.Export]: ICell[];
-    public [InteractiveWindowMessages.GetAllCells]: ICell;
-    public [InteractiveWindowMessages.ReturnAllCells]: ICell[];
-    public [InteractiveWindowMessages.DeleteCell]: never | undefined;
-    public [InteractiveWindowMessages.DeleteAllCells]: never | undefined;
-    public [InteractiveWindowMessages.Undo]: never | undefined;
-    public [InteractiveWindowMessages.Redo]: never | undefined;
-    public [InteractiveWindowMessages.ExpandAll]: never | undefined;
-    public [InteractiveWindowMessages.CollapseAll]: never | undefined;
-    public [InteractiveWindowMessages.StartProgress]: never | undefined;
-    public [InteractiveWindowMessages.StopProgress]: never | undefined;
-    public [InteractiveWindowMessages.Interrupt]: never | undefined;
-    public [InteractiveWindowMessages.UpdateSettings]: string;
-    public [InteractiveWindowMessages.SubmitNewCell]: ISubmitNewCell;
-    public [InteractiveWindowMessages.SendInfo]: IInteractiveWindowInfo;
-    public [InteractiveWindowMessages.Started]: never | undefined;
-    public [InteractiveWindowMessages.AddedSysInfo]: IAddedSysInfo;
-    public [InteractiveWindowMessages.RemoteAddCode]: IRemoteAddCode;
-    public [InteractiveWindowMessages.Activate]: never | undefined;
-    public [InteractiveWindowMessages.ShowDataViewer]: IShowDataViewer;
-    public [InteractiveWindowMessages.GetVariablesRequest]: number;
-    public [InteractiveWindowMessages.GetVariablesResponse]: IJupyterVariablesResponse;
-    public [InteractiveWindowMessages.GetVariableValueRequest]: IJupyterVariable;
-    public [InteractiveWindowMessages.GetVariableValueResponse]: IJupyterVariable;
-    public [InteractiveWindowMessages.VariableExplorerToggle]: boolean;
-    public [CssMessages.GetCssRequest]: IGetCssRequest;
-    public [CssMessages.GetCssResponse]: IGetCssResponse;
-    public [InteractiveWindowMessages.ProvideCompletionItemsRequest]: IProvideCompletionItemsRequest;
-    public [InteractiveWindowMessages.CancelCompletionItemsRequest]: ICancelIntellisenseRequest;
-    public [InteractiveWindowMessages.ProvideCompletionItemsResponse]: IProvideCompletionItemsResponse;
-    public [InteractiveWindowMessages.ProvideHoverRequest]: IProvideHoverRequest;
-    public [InteractiveWindowMessages.CancelHoverRequest]: ICancelIntellisenseRequest;
-    public [InteractiveWindowMessages.ProvideHoverResponse]: IProvideHoverResponse;
-    public [InteractiveWindowMessages.ProvideSignatureHelpRequest]: IProvideSignatureHelpRequest;
-    public [InteractiveWindowMessages.CancelSignatureHelpRequest]: ICancelIntellisenseRequest;
-    public [InteractiveWindowMessages.ProvideSignatureHelpResponse]: IProvideSignatureHelpResponse;
-    public [InteractiveWindowMessages.AddCell]: IAddCell;
-    public [InteractiveWindowMessages.EditCell]: IEditCell;
-    public [InteractiveWindowMessages.RemoveCell]: IRemoveCell;
-    public [InteractiveWindowMessages.LoadOnigasmAssemblyRequest]: never | undefined;
-    public [InteractiveWindowMessages.LoadOnigasmAssemblyResponse]: Buffer;
-    public [InteractiveWindowMessages.LoadTmLanguageRequest]: never | undefined;
-    public [InteractiveWindowMessages.LoadTmLanguageResponse]: string | undefined;
-    public [InteractiveWindowMessages.OpenLink]: string | undefined;
-    public [InteractiveWindowMessages.ShowPlot]: string | undefined;
-    public [InteractiveWindowMessages.StartDebugging]: never | undefined;
-    public [InteractiveWindowMessages.StopDebugging]: never | undefined;
-<<<<<<< HEAD
-    public [InteractiveWindowMessages.GatherCode]: ICell;
-=======
-    public [InteractiveWindowMessages.ScrollToCell]: IScrollToCell;
->>>>>>> a6815ab5
-}
+// Copyright (c) Microsoft Corporation. All rights reserved.
+// Licensed under the MIT License.
+'use strict';
+import * as monacoEditor from 'monaco-editor/esm/vs/editor/editor.api';
+
+import { CssMessages, IGetCssRequest, IGetCssResponse, SharedMessages } from '../messages';
+import { ICell, IInteractiveWindowInfo, IJupyterVariable, IJupyterVariablesResponse } from '../types';
+
+export namespace InteractiveWindowMessages {
+    export const StartCell = 'start_cell';
+    export const FinishCell = 'finish_cell';
+    export const UpdateCell = 'update_cell';
+    export const GotoCodeCell = 'gotocell_code';
+    export const CopyCodeCell = 'copycell_code';
+    export const RestartKernel = 'restart_kernel';
+    export const Export = 'export_to_ipynb';
+    export const GetAllCells = 'get_all_cells';
+    export const ReturnAllCells = 'return_all_cells';
+    export const DeleteCell = 'delete_cell';
+    export const DeleteAllCells = 'delete_all_cells';
+    export const Undo = 'undo';
+    export const Redo = 'redo';
+    export const ExpandAll = 'expand_all';
+    export const CollapseAll = 'collapse_all';
+    export const StartProgress = 'start_progress';
+    export const StopProgress = 'stop_progress';
+    export const Interrupt = 'interrupt';
+    export const SubmitNewCell = 'submit_new_cell';
+    export const UpdateSettings = SharedMessages.UpdateSettings;
+    export const SendInfo = 'send_info';
+    export const Started = SharedMessages.Started;
+    export const AddedSysInfo = 'added_sys_info';
+    export const RemoteAddCode = 'remote_add_code';
+    export const Activate = 'activate';
+    export const ShowDataViewer = 'show_data_explorer';
+    export const GetVariablesRequest = 'get_variables_request';
+    export const GetVariablesResponse = 'get_variables_response';
+    export const GetVariableValueRequest = 'get_variable_value_request';
+    export const GetVariableValueResponse = 'get_variable_value_response';
+    export const VariableExplorerToggle = 'variable_explorer_toggle';
+    export const ProvideCompletionItemsRequest = 'provide_completion_items_request';
+    export const CancelCompletionItemsRequest = 'cancel_completion_items_request';
+    export const ProvideCompletionItemsResponse = 'provide_completion_items_response';
+    export const ProvideHoverRequest = 'provide_hover_request';
+    export const CancelHoverRequest = 'cancel_hover_request';
+    export const ProvideHoverResponse = 'provide_hover_response';
+    export const ProvideSignatureHelpRequest = 'provide_signature_help_request';
+    export const CancelSignatureHelpRequest = 'cancel_signature_help_request';
+    export const ProvideSignatureHelpResponse = 'provide_signature_help_response';
+    export const AddCell = 'add_cell';
+    export const EditCell = 'edit_cell';
+    export const RemoveCell = 'remove_cell';
+    export const LoadOnigasmAssemblyRequest = 'load_onigasm_assembly_request';
+    export const LoadOnigasmAssemblyResponse = 'load_onigasm_assembly_response';
+    export const LoadTmLanguageRequest = 'load_tmlanguage_request';
+    export const LoadTmLanguageResponse = 'load_tmlanguage_response';
+    export const OpenLink = 'open_link';
+    export const ShowPlot = 'show_plot';
+    export const StartDebugging = 'start_debugging';
+    export const StopDebugging = 'stop_debugging';
+    export const GatherCode = 'gather_code';
+    export const ScrollToCell = 'scroll_to_cell';
+}
+
+// These are the messages that will mirror'd to guest/hosts in
+// a live share session
+export const InteractiveWindowRemoteMessages: string[] = [
+    InteractiveWindowMessages.AddedSysInfo,
+    InteractiveWindowMessages.RemoteAddCode
+];
+
+export interface IGotoCode {
+    file: string;
+    line: number;
+}
+
+export interface ICopyCode {
+    source: string;
+}
+
+export enum SysInfoReason {
+    Start,
+    Restart,
+    Interrupt,
+    New
+}
+
+export interface IAddedSysInfo {
+    type: SysInfoReason;
+    id: string;
+    sysInfoCell: ICell;
+}
+
+export interface IExecuteInfo {
+    code: string;
+    id: string;
+    file: string;
+    line: number;
+    debug: boolean;
+}
+
+export interface IRemoteAddCode extends IExecuteInfo {
+    originator: string;
+}
+
+export interface ISubmitNewCell {
+    code: string;
+    id: string;
+}
+
+export interface IProvideCompletionItemsRequest {
+    position: monacoEditor.Position;
+    context: monacoEditor.languages.CompletionContext;
+    requestId: string;
+    cellId: string;
+}
+
+export interface IProvideHoverRequest {
+    position: monacoEditor.Position;
+    requestId: string;
+    cellId: string;
+}
+
+export interface IProvideSignatureHelpRequest {
+    position: monacoEditor.Position;
+    context: monacoEditor.languages.SignatureHelpContext;
+    requestId: string;
+    cellId: string;
+}
+
+export interface ICancelIntellisenseRequest {
+    requestId: string;
+}
+
+export interface IProvideCompletionItemsResponse {
+    list: monacoEditor.languages.CompletionList;
+    requestId: string;
+}
+
+export interface IProvideHoverResponse {
+    hover: monacoEditor.languages.Hover;
+    requestId: string;
+}
+
+export interface IProvideSignatureHelpResponse {
+    signatureHelp: monacoEditor.languages.SignatureHelp;
+    requestId: string;
+}
+
+export interface IPosition {
+    line: number;
+    ch: number;
+}
+
+export interface IEditCell {
+    changes: monacoEditor.editor.IModelContentChange[];
+    id: string;
+}
+
+export interface IAddCell {
+    fullText: string;
+    currentText: string;
+    file: string;
+    id: string;
+}
+
+export interface IRemoveCell {
+    id: string;
+}
+
+export interface IShowDataViewer {
+    variableName: string;
+    columnSize: number;
+}
+
+export interface IScrollToCell {
+    id: string;
+}
+
+// Map all messages to specific payloads
+export class IInteractiveWindowMapping {
+    public [InteractiveWindowMessages.StartCell]: ICell;
+    public [InteractiveWindowMessages.FinishCell]: ICell;
+    public [InteractiveWindowMessages.UpdateCell]: ICell;
+    public [InteractiveWindowMessages.GotoCodeCell]: IGotoCode;
+    public [InteractiveWindowMessages.CopyCodeCell]: ICopyCode;
+    public [InteractiveWindowMessages.RestartKernel]: never | undefined;
+    public [InteractiveWindowMessages.Export]: ICell[];
+    public [InteractiveWindowMessages.GetAllCells]: ICell;
+    public [InteractiveWindowMessages.ReturnAllCells]: ICell[];
+    public [InteractiveWindowMessages.DeleteCell]: never | undefined;
+    public [InteractiveWindowMessages.DeleteAllCells]: never | undefined;
+    public [InteractiveWindowMessages.Undo]: never | undefined;
+    public [InteractiveWindowMessages.Redo]: never | undefined;
+    public [InteractiveWindowMessages.ExpandAll]: never | undefined;
+    public [InteractiveWindowMessages.CollapseAll]: never | undefined;
+    public [InteractiveWindowMessages.StartProgress]: never | undefined;
+    public [InteractiveWindowMessages.StopProgress]: never | undefined;
+    public [InteractiveWindowMessages.Interrupt]: never | undefined;
+    public [InteractiveWindowMessages.UpdateSettings]: string;
+    public [InteractiveWindowMessages.SubmitNewCell]: ISubmitNewCell;
+    public [InteractiveWindowMessages.SendInfo]: IInteractiveWindowInfo;
+    public [InteractiveWindowMessages.Started]: never | undefined;
+    public [InteractiveWindowMessages.AddedSysInfo]: IAddedSysInfo;
+    public [InteractiveWindowMessages.RemoteAddCode]: IRemoteAddCode;
+    public [InteractiveWindowMessages.Activate]: never | undefined;
+    public [InteractiveWindowMessages.ShowDataViewer]: IShowDataViewer;
+    public [InteractiveWindowMessages.GetVariablesRequest]: number;
+    public [InteractiveWindowMessages.GetVariablesResponse]: IJupyterVariablesResponse;
+    public [InteractiveWindowMessages.GetVariableValueRequest]: IJupyterVariable;
+    public [InteractiveWindowMessages.GetVariableValueResponse]: IJupyterVariable;
+    public [InteractiveWindowMessages.VariableExplorerToggle]: boolean;
+    public [CssMessages.GetCssRequest]: IGetCssRequest;
+    public [CssMessages.GetCssResponse]: IGetCssResponse;
+    public [InteractiveWindowMessages.ProvideCompletionItemsRequest]: IProvideCompletionItemsRequest;
+    public [InteractiveWindowMessages.CancelCompletionItemsRequest]: ICancelIntellisenseRequest;
+    public [InteractiveWindowMessages.ProvideCompletionItemsResponse]: IProvideCompletionItemsResponse;
+    public [InteractiveWindowMessages.ProvideHoverRequest]: IProvideHoverRequest;
+    public [InteractiveWindowMessages.CancelHoverRequest]: ICancelIntellisenseRequest;
+    public [InteractiveWindowMessages.ProvideHoverResponse]: IProvideHoverResponse;
+    public [InteractiveWindowMessages.ProvideSignatureHelpRequest]: IProvideSignatureHelpRequest;
+    public [InteractiveWindowMessages.CancelSignatureHelpRequest]: ICancelIntellisenseRequest;
+    public [InteractiveWindowMessages.ProvideSignatureHelpResponse]: IProvideSignatureHelpResponse;
+    public [InteractiveWindowMessages.AddCell]: IAddCell;
+    public [InteractiveWindowMessages.EditCell]: IEditCell;
+    public [InteractiveWindowMessages.RemoveCell]: IRemoveCell;
+    public [InteractiveWindowMessages.LoadOnigasmAssemblyRequest]: never | undefined;
+    public [InteractiveWindowMessages.LoadOnigasmAssemblyResponse]: Buffer;
+    public [InteractiveWindowMessages.LoadTmLanguageRequest]: never | undefined;
+    public [InteractiveWindowMessages.LoadTmLanguageResponse]: string | undefined;
+    public [InteractiveWindowMessages.OpenLink]: string | undefined;
+    public [InteractiveWindowMessages.ShowPlot]: string | undefined;
+    public [InteractiveWindowMessages.StartDebugging]: never | undefined;
+    public [InteractiveWindowMessages.StopDebugging]: never | undefined;
+    public [InteractiveWindowMessages.GatherCode]: ICell;
+    public [InteractiveWindowMessages.ScrollToCell]: IScrollToCell;
+}